--- conflicted
+++ resolved
@@ -1,11 +1,6 @@
-<<<<<<< HEAD
-use std::io::Error;
-
-=======
 use std::io::Result;
 
 use crate::cmd::Command;
->>>>>>> 3b3ac1ac
 use crate::rdb::Object;
 
 pub mod cmd;
@@ -30,11 +25,7 @@
 
 // 定义redis rdb事件的处理接口
 pub trait RdbHandler {
-<<<<<<< HEAD
-    fn handle(&self, data: &Object);
-=======
     fn handle(&self, data: Object);
->>>>>>> 3b3ac1ac
 }
 
 // 定义redis命令的处理接口
@@ -45,11 +36,7 @@
 pub struct EchoRdbHandler {}
 
 impl RdbHandler for EchoRdbHandler {
-<<<<<<< HEAD
-    fn handle(&self, data: &Object) {
-=======
     fn handle(&self, data: Object) {
->>>>>>> 3b3ac1ac
         // 打印的格式不咋样, 将就看吧
         match data {
             Object::String(key, val) => {
@@ -81,9 +68,6 @@
     }
 }
 
-<<<<<<< HEAD
-pub struct Command {}
-=======
 pub struct EchoCmdHandler {}
 
 impl CommandHandler for EchoCmdHandler {
@@ -97,5 +81,4 @@
     return unsafe {
         String::from_utf8_unchecked(bytes)
     };
-}
->>>>>>> 3b3ac1ac
+}